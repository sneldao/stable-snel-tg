#!/usr/bin/env python
#
# A library that provides a Python interface to the Telegram Bot API
# Copyright (C) 2015-2016
# Leandro Toledo de Souza <devs@python-telegram-bot.org>
#
# This program is free software: you can redistribute it and/or modify
# it under the terms of the GNU General Public License as published by
# the Free Software Foundation, either version 3 of the License, or
# (at your option) any later version.
#
# This program is distributed in the hope that it will be useful,
# but WITHOUT ANY WARRANTY; without even the implied warranty of
# MERCHANTABILITY or FITNESS FOR A PARTICULAR PURPOSE.  See the
# GNU General Public License for more details.
#
# You should have received a copy of the GNU General Public License
# along with this program.  If not, see [http://www.gnu.org/licenses/].
"""
This module contains a object that represents Tests for MessageHandler.Filters
"""

import sys
import unittest
from datetime import datetime
import functools

sys.path.append('.')

from telegram import Message, User, Chat, MessageEntity
from telegram.ext import Filters
from tests.base import BaseTest


class FiltersTest(BaseTest, unittest.TestCase):
    """This object represents Tests for MessageHandler.Filters"""

    def setUp(self):
        self.message = Message(0, User(0, "Testuser"), datetime.now(), Chat(0, 'private'))

    def test_filters_text(self):
        self.message.text = 'test'
        self.assertTrue(Filters.text(self.message))
        self.message.text = '/test'
        self.assertFalse(Filters.text(self.message))

    def test_filters_command(self):
        self.message.text = 'test'
        self.assertFalse(Filters.command(self.message))
        self.message.text = '/test'
        self.assertTrue(Filters.command(self.message))

    def test_filters_audio(self):
        self.message.audio = 'test'
        self.assertTrue(Filters.audio(self.message))
        self.message.audio = None
        self.assertFalse(Filters.audio(self.message))

    def test_filters_document(self):
        self.message.document = 'test'
        self.assertTrue(Filters.document(self.message))
        self.message.document = None
        self.assertFalse(Filters.document(self.message))

    def test_filters_photo(self):
        self.message.photo = 'test'
        self.assertTrue(Filters.photo(self.message))
        self.message.photo = None
        self.assertFalse(Filters.photo(self.message))

    def test_filters_sticker(self):
        self.message.sticker = 'test'
        self.assertTrue(Filters.sticker(self.message))
        self.message.sticker = None
        self.assertFalse(Filters.sticker(self.message))

    def test_filters_video(self):
        self.message.video = 'test'
        self.assertTrue(Filters.video(self.message))
        self.message.video = None
        self.assertFalse(Filters.video(self.message))

    def test_filters_voice(self):
        self.message.voice = 'test'
        self.assertTrue(Filters.voice(self.message))
        self.message.voice = None
        self.assertFalse(Filters.voice(self.message))

    def test_filters_contact(self):
        self.message.contact = 'test'
        self.assertTrue(Filters.contact(self.message))
        self.message.contact = None
        self.assertFalse(Filters.contact(self.message))

    def test_filters_location(self):
        self.message.location = 'test'
        self.assertTrue(Filters.location(self.message))
        self.message.location = None
        self.assertFalse(Filters.location(self.message))

    def test_filters_venue(self):
        self.message.venue = 'test'
        self.assertTrue(Filters.venue(self.message))
        self.message.venue = None
        self.assertFalse(Filters.venue(self.message))

    def test_filters_status_update(self):
        self.assertFalse(Filters.status_update(self.message))

        self.message.new_chat_member = 'test'
        self.assertTrue(Filters.status_update(self.message))
        self.message.new_chat_member = None

        self.message.left_chat_member = 'test'
        self.assertTrue(Filters.status_update(self.message))
        self.message.left_chat_member = None

        self.message.new_chat_title = 'test'
        self.assertTrue(Filters.status_update(self.message))
        self.message.new_chat_title = ''

        self.message.new_chat_photo = 'test'
        self.assertTrue(Filters.status_update(self.message))
        self.message.new_chat_photo = None

        self.message.delete_chat_photo = True
        self.assertTrue(Filters.status_update(self.message))
        self.message.delete_chat_photo = False

        self.message.group_chat_created = True
        self.assertTrue(Filters.status_update(self.message))
        self.message.group_chat_created = False

        self.message.supergroup_chat_created = True
        self.assertTrue(Filters.status_update(self.message))
        self.message.supergroup_chat_created = False

        self.message.migrate_to_chat_id = 100
        self.assertTrue(Filters.status_update(self.message))
        self.message.migrate_to_chat_id = 0

        self.message.migrate_from_chat_id = 100
        self.assertTrue(Filters.status_update(self.message))
        self.message.migrate_from_chat_id = 0

        self.message.channel_chat_created = True
        self.assertTrue(Filters.status_update(self.message))
        self.message.channel_chat_created = False

        self.message.pinned_message = 'test'
        self.assertTrue(Filters.status_update(self.message))
        self.message.pinned_message = None

<<<<<<< HEAD
    def test_and_filters(self):
        # For now just test with forwarded as that's the only one that makes sense
        # That'll change when we get a entities filter
        self.message.text = 'test'
        self.message.forward_date = True
        self.assertTrue((Filters.text & Filters.forwarded)(self.message))
        self.message.text = '/test'
        self.assertFalse((Filters.text & Filters.forwarded)(self.message))
        self.message.text = 'test'
        self.message.forward_date = None
        self.assertFalse((Filters.text & Filters.forwarded)(self.message))

    def test_or_filters(self):
        # For now just test with forwarded as that's the only one that makes sense
        # That'll change when we get a entities filter
        self.message.text = 'test'
        self.assertTrue((Filters.text | Filters.status_update)(self.message))
        self.message.group_chat_created = True
        self.assertTrue((Filters.text | Filters.status_update)(self.message))
        self.message.text = None
        self.assertTrue((Filters.text | Filters.status_update)(self.message))
        self.message.group_chat_created = False
        self.assertFalse((Filters.text | Filters.status_update)(self.message))
=======
    def test_entities_filter(self):
        e = functools.partial(MessageEntity, offset=0, length=0)

        self.message.entities = [e(MessageEntity.MENTION)]
        self.assertTrue(Filters.entity(MessageEntity.MENTION)(self.message))

        self.message.entities = []
        self.assertFalse(Filters.entity(MessageEntity.MENTION)(self.message))

        self.message.entities = [e(MessageEntity.BOLD)]
        self.assertFalse(Filters.entity(MessageEntity.MENTION)(self.message))

        self.message.entities = [e(MessageEntity.BOLD), e(MessageEntity.MENTION)]
        self.assertTrue(Filters.entity(MessageEntity.MENTION)(self.message))
>>>>>>> 9d0e0386


if __name__ == '__main__':
    unittest.main()<|MERGE_RESOLUTION|>--- conflicted
+++ resolved
@@ -23,11 +23,14 @@
 import sys
 import unittest
 from datetime import datetime
+
 import functools
+
+from telegram import MessageEntity
 
 sys.path.append('.')
 
-from telegram import Message, User, Chat, MessageEntity
+from telegram import Message, User, Chat
 from telegram.ext import Filters
 from tests.base import BaseTest
 
@@ -151,7 +154,21 @@
         self.assertTrue(Filters.status_update(self.message))
         self.message.pinned_message = None
 
-<<<<<<< HEAD
+    def test_entities_filter(self):
+        e = functools.partial(MessageEntity, offset=0, length=0)
+
+        self.message.entities = [e(MessageEntity.MENTION)]
+        self.assertTrue(Filters.entity(MessageEntity.MENTION)(self.message))
+
+        self.message.entities = []
+        self.assertFalse(Filters.entity(MessageEntity.MENTION)(self.message))
+
+        self.message.entities = [e(MessageEntity.BOLD)]
+        self.assertFalse(Filters.entity(MessageEntity.MENTION)(self.message))
+
+        self.message.entities = [e(MessageEntity.BOLD), e(MessageEntity.MENTION)]
+        self.assertTrue(Filters.entity(MessageEntity.MENTION)(self.message))
+
     def test_and_filters(self):
         # For now just test with forwarded as that's the only one that makes sense
         # That'll change when we get a entities filter
@@ -175,22 +192,6 @@
         self.assertTrue((Filters.text | Filters.status_update)(self.message))
         self.message.group_chat_created = False
         self.assertFalse((Filters.text | Filters.status_update)(self.message))
-=======
-    def test_entities_filter(self):
-        e = functools.partial(MessageEntity, offset=0, length=0)
-
-        self.message.entities = [e(MessageEntity.MENTION)]
-        self.assertTrue(Filters.entity(MessageEntity.MENTION)(self.message))
-
-        self.message.entities = []
-        self.assertFalse(Filters.entity(MessageEntity.MENTION)(self.message))
-
-        self.message.entities = [e(MessageEntity.BOLD)]
-        self.assertFalse(Filters.entity(MessageEntity.MENTION)(self.message))
-
-        self.message.entities = [e(MessageEntity.BOLD), e(MessageEntity.MENTION)]
-        self.assertTrue(Filters.entity(MessageEntity.MENTION)(self.message))
->>>>>>> 9d0e0386
 
 
 if __name__ == '__main__':
