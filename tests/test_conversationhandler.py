#!/usr/bin/env python
#
# A library that provides a Python interface to the Telegram Bot API
# Copyright (C) 2015-2018
# Leandro Toledo de Souza <devs@python-telegram-bot.org>
#
# This program is free software: you can redistribute it and/or modify
# it under the terms of the GNU Lesser Public License as published by
# the Free Software Foundation, either version 3 of the License, or
# (at your option) any later version.
#
# This program is distributed in the hope that it will be useful,
# but WITHOUT ANY WARRANTY; without even the implied warranty of
# MERCHANTABILITY or FITNESS FOR A PARTICULAR PURPOSE.  See the
# GNU Lesser Public License for more details.
#
# You should have received a copy of the GNU Lesser Public License
# along with this program.  If not, see [http://www.gnu.org/licenses/].
import logging
from time import sleep

import pytest

from telegram import (CallbackQuery, Chat, ChosenInlineResult, InlineQuery, Message,
<<<<<<< HEAD
                      PreCheckoutQuery, ShippingQuery, Update, User, MessageEntity)
from telegram.ext import (ConversationHandler, CommandHandler, CallbackQueryHandler,
                          MessageHandler, Filters)
=======
                      PreCheckoutQuery, ShippingQuery, Update, User)
from telegram.ext import (ConversationHandler, CommandHandler, CallbackQueryHandler,
                          InlineQueryHandler)
>>>>>>> f7abb213


@pytest.fixture(scope='class')
def user1():
    return User(first_name='Misses Test', id=123, is_bot=False)


@pytest.fixture(scope='class')
def user2():
    return User(first_name='Mister Test', id=124, is_bot=False)


class TestConversationHandler(object):
    # State definitions
    # At first we're thirsty.  Then we brew coffee, we drink it
    # and then we can start coding!
    END, THIRSTY, BREWING, DRINKING, CODING = range(-1, 4)

    current_state, entry_points, states, fallbacks = None, None, None, None
    group = Chat(0, Chat.GROUP)
    second_group = Chat(1, Chat.GROUP)

    # Test related
    @pytest.fixture(autouse=True)
    def reset(self):
        self.current_state = dict()
        self.entry_points = [CommandHandler('start', self.start)]
        self.states = {
            self.THIRSTY: [CommandHandler('brew', self.brew),
                           CommandHandler('wait', self.start)],
            self.BREWING: [CommandHandler('pourCoffee', self.drink)],
            self.DRINKING:
                [CommandHandler('startCoding', self.code),
                 CommandHandler('drinkMore', self.drink),
                 CommandHandler('end', self.end)],
            self.CODING: [
                CommandHandler('keepCoding', self.code),
                CommandHandler('gettingThirsty', self.start),
                CommandHandler('drinkMore', self.drink)
            ]
        }
        self.fallbacks = [CommandHandler('eat', self.start)]
        self.is_timeout = False

    # State handlers
    def _set_state(self, update, state):
        self.current_state[update.message.from_user.id] = state
        return state

    # Actions
    def start(self, bot, update):
        return self._set_state(update, self.THIRSTY)

    def end(self, bot, update):
        return self._set_state(update, self.END)

    def start_end(self, bot, update):
        return self._set_state(update, self.END)

    def brew(self, bot, update):
        return self._set_state(update, self.BREWING)

    def drink(self, bot, update):
        return self._set_state(update, self.DRINKING)

    def code(self, bot, update):
        return self._set_state(update, self.CODING)

    def passout(self, bot, update):
        assert update.message.text == '/brew'
        self.is_timeout = True

    def passout2(self, bot, update):
        self.is_timeout = True

    # Tests
    def test_per_all_false(self):
        with pytest.raises(ValueError, match="can't all be 'False'"):
            ConversationHandler(self.entry_points, self.states, self.fallbacks,
                                per_chat=False, per_user=False, per_message=False)

    def test_name_and_persistent(self, dp):
        with pytest.raises(ValueError, match="when handler is unnamed"):
            dp.add_handler(ConversationHandler([], {}, [], persistent=True))
        c = ConversationHandler([], {}, [], name="handler", persistent=True)
        assert c.name == "handler"

    def test_conversation_handler(self, dp, bot, user1, user2):
        handler = ConversationHandler(entry_points=self.entry_points, states=self.states,
                                      fallbacks=self.fallbacks)
        dp.add_handler(handler)

        # User one, starts the state machine.
        message = Message(0, user1, None, self.group, text='/start',
                          entities=[MessageEntity(type=MessageEntity.BOT_COMMAND,
                                                  offset=0, length=len('/start'))],
                          bot=bot)
        dp.process_update(Update(update_id=0, message=message))
        assert self.current_state[user1.id] == self.THIRSTY

        # The user is thirsty and wants to brew coffee.
        message.text = '/brew'
        message.entities[0].length = len('/brew')
        dp.process_update(Update(update_id=0, message=message))
        assert self.current_state[user1.id] == self.BREWING

        # Lets see if an invalid command makes sure, no state is changed.
        message.text = '/nothing'
        message.entities[0].length = len('/nothing')
        dp.process_update(Update(update_id=0, message=message))
        assert self.current_state[user1.id] == self.BREWING

        # Lets see if the state machine still works by pouring coffee.
        message.text = '/pourCoffee'
        message.entities[0].length = len('/pourCoffee')
        dp.process_update(Update(update_id=0, message=message))
        assert self.current_state[user1.id] == self.DRINKING

        # Let's now verify that for another user, who did not start yet,
        # the state has not been changed.
        message.from_user = user2
        dp.process_update(Update(update_id=0, message=message))
        with pytest.raises(KeyError):
            self.current_state[user2.id]

    def test_conversation_handler_end(self, caplog, dp, bot, user1):
        handler = ConversationHandler(entry_points=self.entry_points, states=self.states,
                                      fallbacks=self.fallbacks)
        dp.add_handler(handler)

        message = Message(0, user1, None, self.group, text='/start',
                          entities=[MessageEntity(type=MessageEntity.BOT_COMMAND,
                                                  offset=0, length=len('/start'))],
                          bot=bot)
        dp.process_update(Update(update_id=0, message=message))
        message.text = '/brew'
        message.entities[0].length = len('/brew')
        dp.process_update(Update(update_id=0, message=message))
        message.text = '/pourCoffee'
        message.entities[0].length = len('/pourCoffee')
        dp.process_update(Update(update_id=0, message=message))
        message.text = '/end'
        message.entities[0].length = len('/end')
        caplog.clear()
        with caplog.at_level(logging.ERROR):
            dp.process_update(Update(update_id=0, message=message))
        assert len(caplog.records) == 0
        assert self.current_state[user1.id] == self.END
        with pytest.raises(KeyError):
            print(handler.conversations[(self.group.id, user1.id)])

    def test_conversation_handler_fallback(self, dp, bot, user1, user2):
        handler = ConversationHandler(entry_points=self.entry_points, states=self.states,
                                      fallbacks=self.fallbacks)
        dp.add_handler(handler)

        # first check if fallback will not trigger start when not started
        message = Message(0, user1, None, self.group, text='/eat',
                          entities=[MessageEntity(type=MessageEntity.BOT_COMMAND,
                                                  offset=0, length=len('/eat'))],
                          bot=bot)
        dp.process_update(Update(update_id=0, message=message))
        with pytest.raises(KeyError):
            self.current_state[user1.id]

        # User starts the state machine.
        message.text = '/start'
        message.entities[0].length = len('/start')
        dp.process_update(Update(update_id=0, message=message))
        assert self.current_state[user1.id] == self.THIRSTY

        # The user is thirsty and wants to brew coffee.
        message.text = '/brew'
        message.entities[0].length = len('/brew')
        dp.process_update(Update(update_id=0, message=message))
        assert self.current_state[user1.id] == self.BREWING

        # Now a fallback command is issued
        message.text = '/eat'
        message.entities[0].length = len('/eat')
        dp.process_update(Update(update_id=0, message=message))
        assert self.current_state[user1.id] == self.THIRSTY

    def test_conversation_handler_per_chat(self, dp, bot, user1, user2):
        handler = ConversationHandler(
            entry_points=self.entry_points,
            states=self.states,
            fallbacks=self.fallbacks,
            per_user=False)
        dp.add_handler(handler)

        # User one, starts the state machine.
        message = Message(0, user1, None, self.group, text='/start',
                          entities=[MessageEntity(type=MessageEntity.BOT_COMMAND,
                                                  offset=0, length=len('/start'))],
                          bot=bot)
        dp.process_update(Update(update_id=0, message=message))

        # The user is thirsty and wants to brew coffee.
        message.text = '/brew'
        message.entities[0].length = len('/brew')
        dp.process_update(Update(update_id=0, message=message))

        # Let's now verify that for another user, who did not start yet,
        # the state will be changed because they are in the same group.
        message.from_user = user2
        message.text = '/pourCoffee'
        message.entities[0].length = len('/pourCoffee')
        dp.process_update(Update(update_id=0, message=message))

        assert handler.conversations[(self.group.id,)] == self.DRINKING

    def test_conversation_handler_per_user(self, dp, bot, user1):
        handler = ConversationHandler(
            entry_points=self.entry_points,
            states=self.states,
            fallbacks=self.fallbacks,
            per_chat=False)
        dp.add_handler(handler)

        # User one, starts the state machine.
        message = Message(0, user1, None, self.group, text='/start',
                          entities=[MessageEntity(type=MessageEntity.BOT_COMMAND,
                                                  offset=0, length=len('/start'))],
                          bot=bot)
        dp.process_update(Update(update_id=0, message=message))

        # The user is thirsty and wants to brew coffee.
        message.text = '/brew'
        message.entities[0].length = len('/brew')
        dp.process_update(Update(update_id=0, message=message))

        # Let's now verify that for the same user in a different group, the state will still be
        # updated
        message.chat = self.second_group
        message.text = '/pourCoffee'
        message.entities[0].length = len('/pourCoffee')
        dp.process_update(Update(update_id=0, message=message))

        assert handler.conversations[(user1.id,)] == self.DRINKING

    def test_conversation_handler_per_message(self, dp, bot, user1, user2):
        def entry(bot, update):
            return 1

        def one(bot, update):
            return 2

        def two(bot, update):
            return ConversationHandler.END

        handler = ConversationHandler(
            entry_points=[CallbackQueryHandler(entry)],
            states={1: [CallbackQueryHandler(one)],
                    2: [CallbackQueryHandler(two)]},
            fallbacks=[],
            per_message=True)
        dp.add_handler(handler)

        # User one, starts the state machine.
        message = Message(0, user1, None, self.group, text='msg w/ inlinekeyboard', bot=bot)

        cbq = CallbackQuery(0, user1, None, message=message, data='data', bot=bot)
        dp.process_update(Update(update_id=0, callback_query=cbq))

        assert handler.conversations[(self.group.id, user1.id, message.message_id)] == 1

        dp.process_update(Update(update_id=0, callback_query=cbq))

        assert handler.conversations[(self.group.id, user1.id, message.message_id)] == 2

        # Let's now verify that for a different user in the same group, the state will not be
        # updated
        cbq.from_user = user2
        dp.process_update(Update(update_id=0, callback_query=cbq))

        assert handler.conversations[(self.group.id, user1.id, message.message_id)] == 2

    def test_end_on_first_message(self, dp, bot, user1):
        handler = ConversationHandler(
            entry_points=[CommandHandler('start', self.start_end)], states={},
            fallbacks=[])
        dp.add_handler(handler)

        # User starts the state machine and immediately ends it.
        message = Message(0, user1, None, self.group, text='/start',
                          entities=[MessageEntity(type=MessageEntity.BOT_COMMAND,
                                                  offset=0, length=len('/start'))],
                          bot=bot)
        dp.process_update(Update(update_id=0, message=message))
        assert len(handler.conversations) == 0

    def test_end_on_first_message_async(self, dp, bot, user1):
        start_end_async = (lambda bot, update: dp.run_async(self.start_end, bot, update))

        handler = ConversationHandler(
            entry_points=[CommandHandler('start', start_end_async)], states={},
            fallbacks=[])
        dp.add_handler(handler)

        # User starts the state machine with an async function that immediately ends the
        # conversation. Async results are resolved when the users state is queried next time.
        message = Message(0, user1, None, self.group, text='/start',
                          entities=[MessageEntity(type=MessageEntity.BOT_COMMAND,
                                                  offset=0, length=len('/start'))],
                          bot=bot)
        dp.update_queue.put(Update(update_id=0, message=message))
        sleep(.1)
        # Assert that the Promise has been accepted as the new state
        assert len(handler.conversations) == 1

        message.text = 'resolve promise pls'
        message.entities[0].length = len('resolve promise pls')
        dp.update_queue.put(Update(update_id=0, message=message))
        sleep(.1)
        # Assert that the Promise has been resolved and the conversation ended.
        assert len(handler.conversations) == 0

    def test_per_chat_message_without_chat(self, bot, user1):
        handler = ConversationHandler(
            entry_points=[CommandHandler('start', self.start_end)], states={},
            fallbacks=[])
        cbq = CallbackQuery(0, user1, None, None, bot=bot)
        update = Update(0, callback_query=cbq)
        assert not handler.check_update(update)

    def test_channel_message_without_chat(self, bot):
        handler = ConversationHandler(entry_points=[CommandHandler('start', self.start_end)],
                                      states={}, fallbacks=[])
        message = Message(0, None, None, Chat(0, Chat.CHANNEL, 'Misses Test'), bot=bot)
        update = Update(0, message=message)
        assert not handler.check_update(update)

    def test_all_update_types(self, dp, bot, user1):
        handler = ConversationHandler(entry_points=[CommandHandler('start', self.start_end)],
                                      states={}, fallbacks=[])
        message = Message(0, user1, None, self.group, text='ignore', bot=bot)
        callback_query = CallbackQuery(0, user1, None, message=message, data='data', bot=bot)
        chosen_inline_result = ChosenInlineResult(0, user1, 'query', bot=bot)
        inline_query = InlineQuery(0, user1, 'query', 0, bot=bot)
        pre_checkout_query = PreCheckoutQuery(0, user1, 'USD', 100, [], bot=bot)
        shipping_query = ShippingQuery(0, user1, [], None, bot=bot)
        assert not handler.check_update(Update(0, callback_query=callback_query))
        assert not handler.check_update(Update(0, chosen_inline_result=chosen_inline_result))
        assert not handler.check_update(Update(0, inline_query=inline_query))
        assert not handler.check_update(Update(0, message=message))
        assert not handler.check_update(Update(0, pre_checkout_query=pre_checkout_query))
        assert not handler.check_update(Update(0, shipping_query=shipping_query))

    def test_conversation_timeout(self, dp, bot, user1):
        handler = ConversationHandler(entry_points=self.entry_points, states=self.states,
                                      fallbacks=self.fallbacks, conversation_timeout=0.5)
        dp.add_handler(handler)

        # Start state machine, then reach timeout
        message = Message(0, user1, None, self.group, text='/start',
                          entities=[MessageEntity(type=MessageEntity.BOT_COMMAND,
                                                  offset=0, length=len('/start'))],
                          bot=bot)
        dp.process_update(Update(update_id=0, message=message))
        assert handler.conversations.get((self.group.id, user1.id)) == self.THIRSTY
        sleep(0.5)
        dp.job_queue.tick()
        assert handler.conversations.get((self.group.id, user1.id)) is None

        # Start state machine, do something, then reach timeout
        dp.process_update(Update(update_id=1, message=message))
        assert handler.conversations.get((self.group.id, user1.id)) == self.THIRSTY
        message.text = '/brew'
        message.entities[0].length = len('/brew')
        dp.job_queue.tick()
        dp.process_update(Update(update_id=2, message=message))
        assert handler.conversations.get((self.group.id, user1.id)) == self.BREWING
        sleep(0.5)
        dp.job_queue.tick()
        assert handler.conversations.get((self.group.id, user1.id)) is None

    def test_conversation_timeout_keeps_extending(self, dp, bot, user1):
        handler = ConversationHandler(entry_points=self.entry_points, states=self.states,
                                      fallbacks=self.fallbacks, conversation_timeout=0.5)
        dp.add_handler(handler)

        # Start state machine, wait, do something, verify the timeout is extended.
        # t=0 /start (timeout=.5)
        # t=.25 /brew (timeout=.75)
        # t=.5 original timeout
        # t=.6 /pourCoffee (timeout=1.1)
        # t=.75 second timeout
        # t=1.1 actual timeout
        message = Message(0, user1, None, self.group, text='/start',
                          entities=[MessageEntity(type=MessageEntity.BOT_COMMAND,
                                                  offset=0, length=len('/start'))],
                          bot=bot)
        dp.process_update(Update(update_id=0, message=message))
        assert handler.conversations.get((self.group.id, user1.id)) == self.THIRSTY
        sleep(0.25)  # t=.25
        dp.job_queue.tick()
        assert handler.conversations.get((self.group.id, user1.id)) == self.THIRSTY
        message.text = '/brew'
        message.entities[0].length = len('/brew')
        dp.process_update(Update(update_id=0, message=message))
        assert handler.conversations.get((self.group.id, user1.id)) == self.BREWING
        sleep(0.35)  # t=.6
        dp.job_queue.tick()
        assert handler.conversations.get((self.group.id, user1.id)) == self.BREWING
        message.text = '/pourCoffee'
        message.entities[0].length = len('/pourCoffee')
        dp.process_update(Update(update_id=0, message=message))
        assert handler.conversations.get((self.group.id, user1.id)) == self.DRINKING
        sleep(.4)  # t=1
        dp.job_queue.tick()
        assert handler.conversations.get((self.group.id, user1.id)) == self.DRINKING
        sleep(.1)  # t=1.1
        dp.job_queue.tick()
        assert handler.conversations.get((self.group.id, user1.id)) is None

    def test_conversation_timeout_two_users(self, dp, bot, user1, user2):
        handler = ConversationHandler(entry_points=self.entry_points, states=self.states,
                                      fallbacks=self.fallbacks, conversation_timeout=0.5)
        dp.add_handler(handler)

        # Start state machine, do something as second user, then reach timeout
        message = Message(0, user1, None, self.group, text='/start',
                          entities=[MessageEntity(type=MessageEntity.BOT_COMMAND, offset=0,
                                                  length=len('/start'))],
                          bot=bot)
        dp.process_update(Update(update_id=0, message=message))
        assert handler.conversations.get((self.group.id, user1.id)) == self.THIRSTY
        message.text = '/brew'
        message.entities[0].length = len('/brew')
        message.entities[0].length = len('/brew')
        message.from_user = user2
        dp.job_queue.tick()
        dp.process_update(Update(update_id=0, message=message))
        assert handler.conversations.get((self.group.id, user2.id)) is None
        message.text = '/start'
        message.entities[0].length = len('/start')
        dp.job_queue.tick()
        dp.process_update(Update(update_id=0, message=message))
        assert handler.conversations.get((self.group.id, user2.id)) == self.THIRSTY
        sleep(0.5)
        dp.job_queue.tick()
        assert handler.conversations.get((self.group.id, user1.id)) is None
        assert handler.conversations.get((self.group.id, user2.id)) is None

<<<<<<< HEAD
    def test_conversation_handler_timeout_state(self, dp, bot, user1):
        states = self.states
        states.update({ConversationHandler.TIMEOUT: [
            CommandHandler('brew', self.passout),
            MessageHandler(~Filters.regex('oding'), self.passout2)
        ]})
        handler = ConversationHandler(entry_points=self.entry_points, states=states,
                                      fallbacks=self.fallbacks, conversation_timeout=0.5)
        dp.add_handler(handler)
        # CommandHandler timeout
        message = Message(0, user1, None, self.group, text='/start',
                          entities=[MessageEntity(type=MessageEntity.BOT_COMMAND, offset=0,
                                                  length=len('/start'))],
                          bot=bot)
        dp.process_update(Update(update_id=0, message=message))
        message.text = '/brew'
        message.entities[0].length = len('/brew')
        dp.process_update(Update(update_id=0, message=message))
        sleep(0.5)
        dp.job_queue.tick()
        assert handler.conversations.get((self.group.id, user1.id)) is None
        assert self.is_timeout

        # MessageHandler timeout
        self.is_timeout = False
        message.text = '/start'
        message.entities[0].length = len('/start')
        dp.process_update(Update(update_id=1, message=message))
        sleep(0.5)
        dp.job_queue.tick()
        assert handler.conversations.get((self.group.id, user1.id)) is None
        assert self.is_timeout

        # Timeout but no valid handler
        self.is_timeout = False
        dp.process_update(Update(update_id=0, message=message))
        message.text = '/brew'
        message.entities[0].length = len('/brew')
        dp.process_update(Update(update_id=0, message=message))
        message.text = '/startCoding'
        message.entities[0].length = len('/startCoding')
        dp.process_update(Update(update_id=0, message=message))
        sleep(0.5)
        dp.job_queue.tick()
        assert handler.conversations.get((self.group.id, user1.id)) is None
        assert not self.is_timeout
=======
    def test_per_message_warning_is_only_shown_once(self, recwarn):
        ConversationHandler(
            entry_points=self.entry_points,
            states={
                self.THIRSTY: [CommandHandler('pourCoffee', self.drink)],
                self.BREWING: [CommandHandler('startCoding', self.code)]
            },
            fallbacks=self.fallbacks,
            per_message=True
        )
        assert len(recwarn) == 1
        assert str(recwarn[0].message) == (
            "If 'per_message=True', all entry points and state handlers"
            " must be 'CallbackQueryHandler', since no other handlers"
            " have a message context."
        )

    def test_per_message_false_warning_is_only_shown_once(self, recwarn):
        ConversationHandler(
            entry_points=self.entry_points,
            states={
                self.THIRSTY: [CallbackQueryHandler(self.drink)],
                self.BREWING: [CallbackQueryHandler(self.code)],
            },
            fallbacks=self.fallbacks,
            per_message=False
        )
        assert len(recwarn) == 1
        assert str(recwarn[0].message) == (
            "If 'per_message=False', 'CallbackQueryHandler' will not be "
            "tracked for every message."
        )

    def test_warnings_per_chat_is_only_shown_once(self, recwarn):
        def hello(bot, update):
            return self.BREWING

        def bye(bot, update):
            return ConversationHandler.END

        ConversationHandler(
            entry_points=self.entry_points,
            states={
                self.THIRSTY: [InlineQueryHandler(hello)],
                self.BREWING: [InlineQueryHandler(bye)]
            },
            fallbacks=self.fallbacks,
            per_chat=True
        )

        assert len(recwarn) == 1
        assert str(recwarn[0].message) == (
            "If 'per_chat=True', 'InlineQueryHandler' can not be used,"
            " since inline queries have no chat context."
        )
>>>>>>> f7abb213
<|MERGE_RESOLUTION|>--- conflicted
+++ resolved
@@ -22,15 +22,9 @@
 import pytest
 
 from telegram import (CallbackQuery, Chat, ChosenInlineResult, InlineQuery, Message,
-<<<<<<< HEAD
                       PreCheckoutQuery, ShippingQuery, Update, User, MessageEntity)
 from telegram.ext import (ConversationHandler, CommandHandler, CallbackQueryHandler,
-                          MessageHandler, Filters)
-=======
-                      PreCheckoutQuery, ShippingQuery, Update, User)
-from telegram.ext import (ConversationHandler, CommandHandler, CallbackQueryHandler,
-                          InlineQueryHandler)
->>>>>>> f7abb213
+                          MessageHandler, Filters, InlineQueryHandler)
 
 
 @pytest.fixture(scope='class')
@@ -476,7 +470,6 @@
         assert handler.conversations.get((self.group.id, user1.id)) is None
         assert handler.conversations.get((self.group.id, user2.id)) is None
 
-<<<<<<< HEAD
     def test_conversation_handler_timeout_state(self, dp, bot, user1):
         states = self.states
         states.update({ConversationHandler.TIMEOUT: [
@@ -486,6 +479,7 @@
         handler = ConversationHandler(entry_points=self.entry_points, states=states,
                                       fallbacks=self.fallbacks, conversation_timeout=0.5)
         dp.add_handler(handler)
+
         # CommandHandler timeout
         message = Message(0, user1, None, self.group, text='/start',
                           entities=[MessageEntity(type=MessageEntity.BOT_COMMAND, offset=0,
@@ -523,7 +517,7 @@
         dp.job_queue.tick()
         assert handler.conversations.get((self.group.id, user1.id)) is None
         assert not self.is_timeout
-=======
+
     def test_per_message_warning_is_only_shown_once(self, recwarn):
         ConversationHandler(
             entry_points=self.entry_points,
@@ -573,10 +567,8 @@
             fallbacks=self.fallbacks,
             per_chat=True
         )
-
         assert len(recwarn) == 1
         assert str(recwarn[0].message) == (
             "If 'per_chat=True', 'InlineQueryHandler' can not be used,"
             " since inline queries have no chat context."
-        )
->>>>>>> f7abb213
+        )