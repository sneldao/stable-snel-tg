--- conflicted
+++ resolved
@@ -63,10 +63,7 @@
            'Location', 'Contact', 'Video', 'Sticker', 'Document', 'File',
            'Audio', 'PhotoSize', 'Chat', 'Update', 'ParseMode', 'Message',
            'User', 'TelegramObject', 'NullHandler', 'Voice', 'JobQueue',
-<<<<<<< HEAD
            'InlineQuery', 'ChosenInlineResult', 'InlineQueryResultArticle',
            'InlineQueryResultGif', 'InlineQueryResultPhoto',
-           'InlineQueryResultMpeg4Gif', 'InlineQueryResultVideo')
-=======
-           'UpdateQueue')
->>>>>>> 44645d2c
+           'InlineQueryResultMpeg4Gif', 'InlineQueryResultVideo',
+           'UpdateQueue')